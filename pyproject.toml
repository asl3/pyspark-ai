--- conflicted
+++ resolved
@@ -34,12 +34,9 @@
 google-api-python-client = "^2.90.0"
 chispa = "^0.9.2"
 grpcio = ">=1.48.1"
-<<<<<<< HEAD
+plotly = "^5.15.0"
 pyarrow = "^12.0.1"
 grpcio-status = ">=1.48,<1.57"
-=======
-plotly = "^5.15.0"
->>>>>>> 2d8d117e
 
 
 [tool.poetry.dev-dependencies]
